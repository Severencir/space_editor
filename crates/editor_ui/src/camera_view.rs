use bevy::{
    prelude::*,
    render::{
        camera::{RenderTarget, TemporalJitter},
        render_resource::{
            Extent3d, TextureDescriptor, TextureDimension, TextureFormat, TextureUsages,
        },
    },
    window::PrimaryWindow,
};
use bevy_egui::{egui, EguiContexts};

use space_prefab::component::CameraPlay;
use space_shared::*;

use crate::{
    colors::ERROR_COLOR,
    prelude::{EditorTabName, GameModeSettings},
    DisableCameraSkip, EditorUiAppExt, RenderLayers,
};

use super::editor_tab::EditorTab;

pub struct CameraViewTabPlugin;

impl Plugin for CameraViewTabPlugin {
    fn build(&self, app: &mut App) {
        app.editor_tab_by_trait(EditorTabName::CameraView, CameraViewTab::default());
        app.add_systems(
            Update,
            set_camera_viewport
                .in_set(EditorSet::Editor)
                .after(super::game_view::set_camera_viewport),
        );
        app.add_systems(OnEnter(EditorState::Game), clean_camera_view_tab);
    }
}

#[derive(Component)]
pub struct ViewCamera;

/// Tab for camera view in editor
#[derive(Resource, Default)]
pub struct CameraViewTab {
    pub viewport_rect: Option<egui::Rect>,
    pub camera_entity: Option<Entity>,
    pub real_camera: Option<Entity>,
    pub target_image: Option<Handle<Image>>,
    pub egui_tex_id: Option<(egui::TextureId, Handle<Image>)>,
    pub need_reinit_egui_tex: bool,
}

fn create_camera_image(width: u32, height: u32) -> Image {
    let size = Extent3d {
        width,
        height,
        ..default()
    };

    let mut image = Image {
        texture_descriptor: TextureDescriptor {
            label: None,
            size,
            dimension: TextureDimension::D2,
            format: TextureFormat::Rgba8UnormSrgb,
            mip_level_count: 1,
            sample_count: 1,
            usage: TextureUsages::TEXTURE_BINDING
                | TextureUsages::COPY_DST
                | TextureUsages::RENDER_ATTACHMENT,
            view_formats: &[],
        },
        ..default()
    };
    image.resize(size);
    image
}

impl EditorTab for CameraViewTab {
    fn ui(&mut self, ui: &mut bevy_egui::egui::Ui, commands: &mut Commands, world: &mut World) {
        if self.real_camera.is_none() {
            if world.resource::<GameModeSettings>().is_3d() {
                self.real_camera = Some(
                    commands
                        .spawn((
                            Camera3dBundle {
                                camera: Camera {
                                    is_active: false,
                                    order: 2,
                                    ..default()
                                },
                                camera_3d: Camera3d {
                                    clear_color:
                                        bevy::core_pipeline::clear_color::ClearColorConfig::Default,
                                    ..default()
                                },
                                ..default()
                            },
                            RenderLayers::layer(0),
                            TemporalJitter::default(),
                            Name::new("Camera for Camera view tab"),
                            DisableCameraSkip,
                            ViewCamera,
                        ))
                        .id(),
                );
            } else if world.resource::<GameModeSettings>().is_2d() {
                self.real_camera = Some(
                    commands
                        .spawn((
                            Camera2dBundle::default(),
                            RenderLayers::layer(0),
                            Name::new("Camera for Camera view tab"),
                            DisableCameraSkip,
                            ViewCamera,
                        ))
                        .id(),
                );
            }
        }

        let mut camera_query = world.query_filtered::<Entity, (
            With<Camera>,
            Without<EditorCameraMarker>,
            Without<ViewCamera>,
        )>();

        if camera_query.iter(world).count() == 1 {
            let selected_entity = camera_query.iter(world).next();
            self.camera_entity = selected_entity;
            ui.label(format!("Camera: {:?}", selected_entity.unwrap()));
        } else if camera_query.iter(world).count() > 0 {
            egui::ComboBox::from_label("Camera")
                .selected_text(format!("{:?}", self.camera_entity))
                .show_ui(ui, |ui| {
                    for entity in camera_query.iter(world) {
                        ui.selectable_value(
                            &mut self.camera_entity,
                            Some(entity),
                            format!("{:?}", entity),
                        );
                    }
                });
            ui.spacing();
            ui.separator();
        } else {
            ui.label(egui::RichText::new("No available Cameras").color(ERROR_COLOR));

            ui.spacing();
            ui.separator();
            ui.spacing();
            if world.resource::<GameModeSettings>().is_3d() {
<<<<<<< HEAD
                ui.spacing();
=======
>>>>>>> 26b92069
                if ui.button("Add 3D Playmode Camera").clicked() {
                    commands.spawn((
                        Camera3d::default(),
                        Name::new("Camera3d".to_string()),
                        Transform::default(),
                        Visibility::default(),
                        CameraPlay::default(),
                        PrefabMarker,
                    ));
                }
<<<<<<< HEAD
            } else {
                ui.spacing();
                if ui.button("Add 2D Playmode Camera").clicked() {
                    commands.spawn((
                        Camera2d::default(),
                        Name::new("Camera2d".to_string()),
                        Transform::default(),
                        Visibility::default(),
                        CameraPlay::default(),
                        PrefabMarker,
                    ));
                }
=======
            } else if ui.button("Add 2D Playmode Camera").clicked() {
                commands.spawn((
                    Camera2d::default(),
                    Name::new("Camera2d".to_string()),
                    Transform::default(),
                    Visibility::default(),
                    CameraPlay::default(),
                    PrefabMarker,
                ));
>>>>>>> 26b92069
            }
        }

        // Moves camera below the selection
        let pos = ui.next_widget_position();
        let mut clipped = ui.clip_rect();
        clipped.set_left(pos.x);
        clipped.set_top(pos.y);
        self.viewport_rect = Some(clipped);

        if self.target_image.is_none() {
            let handle = world
                .resource_mut::<Assets<Image>>()
                .add(create_camera_image(
                    clipped.width() as u32,
                    clipped.height() as u32,
                ));
            self.target_image = Some(handle);
            self.need_reinit_egui_tex = true;
        } else if let Some(handle) = &self.target_image {
            if let Some(image) = world.resource::<Assets<Image>>().get(handle) {
                if image.texture_descriptor.size.width != clipped.width() as u32
                    || image.texture_descriptor.size.height != clipped.height() as u32
                {
                    world
                        .resource_mut::<Assets<Image>>()
                        .get_mut(handle)
                        .unwrap()
                        .resize(Extent3d {
                            width: clipped.width() as u32,
                            height: clipped.height() as u32,
                            ..default()
                        });
                    self.need_reinit_egui_tex = true;
                }
            } else {
                self.target_image = None;
                self.need_reinit_egui_tex = true;
            }
        }

        if let Some((cam_image, _)) = self.egui_tex_id {
            ui.image(egui::load::SizedTexture {
                id: cam_image,
                size: ui.available_size(),
            });
        }
    }

    fn title(&self) -> bevy_egui::egui::WidgetText {
        "Camera view".into()
    }
}

fn clean_camera_view_tab(
    mut ui_state: ResMut<CameraViewTab>,
    mut cameras: Query<(&mut Camera, &mut Transform), Without<EditorCameraMarker>>,
) {
    let Some(real_cam_entity) = ui_state.real_camera else {
        return;
    };

    let Ok((mut real_cam, _real_cam_transform)) = cameras.get_mut(real_cam_entity) else {
        return;
    };

    real_cam.is_active = false;
    real_cam.viewport = None;

    ui_state.camera_entity = None;
    ui_state.real_camera = None;
    ui_state.viewport_rect = None;

    info!("Clean camera view tab");
}

#[derive(Default)]
struct LastCamTabRect(Option<egui::Rect>);

fn set_camera_viewport(
    mut local: Local<LastCamTabRect>,
    mut ui_state: ResMut<CameraViewTab>,
    primary_window: Query<&mut Window, With<PrimaryWindow>>,
    egui_settings: Res<bevy_egui::EguiSettings>,
    mut cameras: Query<(&mut Camera, &mut Transform), Without<EditorCameraMarker>>,
    mut ctxs: EguiContexts,
) {
    let Some(real_cam_entity) = ui_state.real_camera else {
        return;
    };

    let Some(camera_entity) = ui_state.camera_entity else {
        return;
    };

    let Some(target_image) = ui_state.target_image.clone() else {
        return;
    };

    if ui_state.egui_tex_id.is_none() {
        ui_state.egui_tex_id = Some((ctxs.add_image(target_image.clone()), target_image.clone()));
    }

    if ui_state.need_reinit_egui_tex {
        ctxs.remove_image(&ui_state.egui_tex_id.as_ref().unwrap().1);
        ui_state.egui_tex_id = Some((ctxs.add_image(target_image.clone()), target_image.clone()));
        ui_state.need_reinit_egui_tex = false;
    }

    let Ok([(mut real_cam, mut real_cam_transform), (watch_cam, camera_transform)]) =
        cameras.get_many_mut([real_cam_entity, camera_entity])
    else {
        if let Ok((mut real_cam, _)) = cameras.get_mut(real_cam_entity) {
            real_cam.is_active = false;
            ui_state.camera_entity = None;
        }
        return;
    };

    let Ok(window) = primary_window.get_single() else {
        return;
    };

    let Some(viewport_rect) = ui_state.viewport_rect else {
        return;
    };

    local.0 = Some(viewport_rect);

    if watch_cam.is_changed() {
        *real_cam = watch_cam.clone();
    }
    // set editor params for real_cam
    real_cam.order = 2;
    real_cam.is_active = true;
    real_cam.target = RenderTarget::Image(target_image);

    *real_cam_transform = *camera_transform;

    #[cfg(target_os = "macos")]
    let mut scale_factor = window.scale_factor() * egui_settings.scale_factor;
    #[cfg(not(target_os = "macos"))]
    let scale_factor = window.scale_factor() * egui_settings.scale_factor;
    let cam_aspect_ratio = watch_cam
        .logical_viewport_size()
        .map(|cam| cam.y as f64 / cam.x as f64);
    #[cfg(target_os = "macos")]
    if let Some(ratio) = cam_aspect_ratio {
        scale_factor *= ratio;
    }

    let mut viewport_pos = viewport_rect.left_top().to_vec2() * scale_factor as f32;
    let mut viewport_size = viewport_rect.size() * scale_factor as f32;

    // Fixes camera viewport size to be proportional to main watch camera
    if let Some(ratio) = cam_aspect_ratio {
        viewport_size.y = viewport_size.x * ratio as f32;
    }

    // Place viewport in the center of the tab
    viewport_pos.y += (viewport_rect.size().y - viewport_size.y) / 2.0;

    real_cam.viewport = Some(bevy::render::camera::Viewport {
        physical_position: UVec2::new(0, (viewport_rect.size().y - viewport_size.y) as u32 / 2),
        physical_size: UVec2::new(viewport_size.x as u32, viewport_size.y as u32),
        depth: 0.0..1.0,
    });
}<|MERGE_RESOLUTION|>--- conflicted
+++ resolved
@@ -150,10 +150,7 @@
             ui.separator();
             ui.spacing();
             if world.resource::<GameModeSettings>().is_3d() {
-<<<<<<< HEAD
                 ui.spacing();
-=======
->>>>>>> 26b92069
                 if ui.button("Add 3D Playmode Camera").clicked() {
                     commands.spawn((
                         Camera3d::default(),
@@ -164,20 +161,6 @@
                         PrefabMarker,
                     ));
                 }
-<<<<<<< HEAD
-            } else {
-                ui.spacing();
-                if ui.button("Add 2D Playmode Camera").clicked() {
-                    commands.spawn((
-                        Camera2d::default(),
-                        Name::new("Camera2d".to_string()),
-                        Transform::default(),
-                        Visibility::default(),
-                        CameraPlay::default(),
-                        PrefabMarker,
-                    ));
-                }
-=======
             } else if ui.button("Add 2D Playmode Camera").clicked() {
                 commands.spawn((
                     Camera2d::default(),
@@ -187,7 +170,6 @@
                     CameraPlay::default(),
                     PrefabMarker,
                 ));
->>>>>>> 26b92069
             }
         }
 
